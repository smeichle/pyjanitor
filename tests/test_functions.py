import numpy as np
import pandas as pd
import pytest

<<<<<<< HEAD
import janitor as jn
from janitor import (
    clean_names,
    coalesce,
    convert_excel_date,
    encode_categorical,
    expand_column,
    get_dupes,
    remove_empty,
    concatenate_columns,
    deconcatenate_column,
)
=======
import janitor
from janitor import (clean_names, coalesce, convert_excel_date,
                     encode_categorical, expand_column, get_dupes,
                     remove_empty)
>>>>>>> ea5ed839


@pytest.fixture
def dataframe():
    data = {"a": [1, 2, 3], "Bell__Chart": [1, 2, 3], "decorated-elephant": [1, 2, 3]}
    df = pd.DataFrame(data)
    return df


@pytest.fixture
def null_df():
    np.random.seed([3, 1415])
    df = pd.DataFrame(np.random.choice((1, np.nan), (10, 2)))
    df["2"] = np.nan * 10
    return df


@pytest.fixture
def multiindex_dataframe():
    data = {
        ("a", "b"): [1, 2, 3],
        ("Bell__Chart", "Normal  Distribution"): [1, 2, 3],
        ("decorated-elephant", "r.i.p-rhino :'("): [1, 2, 3],
    }
    df = pd.DataFrame(data)
    return df


def test_clean_names_functional(dataframe):
    df = clean_names(dataframe)
    expected_columns = ["a", "bell_chart", "decorated_elephant"]

    assert set(df.columns) == set(expected_columns)


def test_clean_names_method_chain(dataframe):
<<<<<<< HEAD
    df = jn.DataFrame(dataframe).clean_names()
    expected_columns = ["a", "bell_chart", "decorated_elephant"]
=======
    df = dataframe.clean_names()
    expected_columns = ['a', 'bell_chart', 'decorated_elephant']
>>>>>>> ea5ed839
    assert set(df.columns) == set(expected_columns)


def test_clean_names_pipe(dataframe):
    df = dataframe.pipe(clean_names)
    expected_columns = ["a", "bell_chart", "decorated_elephant"]
    assert set(df.columns) == set(expected_columns)


def test_remove_empty(null_df):
    df = remove_empty(null_df)
    assert df.shape == (8, 2)


def test_get_dupes():
    df = pd.DataFrame()
    df["a"] = [1, 2, 1]
    df["b"] = [1, 2, 1]
    df_dupes = get_dupes(df)
    assert df_dupes.shape == (2, 2)

    df2 = pd.DataFrame()
    df2["a"] = [1, 2, 3]
    df2["b"] = [1, 2, 3]
    df2_dupes = get_dupes(df2)
    assert df2_dupes.shape == (0, 2)


def test_encode_categorical():
    df = pd.DataFrame()
    df["class_label"] = ["test1", "test2", "test1", "test2"]
    df["numbers"] = [1, 2, 3, 2]
    df = encode_categorical(df, "class_label")
    assert df["class_label"].dtypes == "category"


def test_get_features_targets(dataframe):
<<<<<<< HEAD
    dataframe = jn.DataFrame(dataframe).clean_names()
    X, y = dataframe.get_features_targets(target_columns="bell_chart")
=======
    dataframe = dataframe.clean_names()
    X, y = dataframe.get_features_targets(target_columns='bell_chart')
>>>>>>> ea5ed839
    assert X.shape == (3, 2)
    assert y.shape == (3,)


def test_rename_column(dataframe):
<<<<<<< HEAD
    dataframe = jn.DataFrame(dataframe).clean_names()
    df = dataframe.rename_column("a", "index")
    assert set(df.columns) == set(
        ["index", "bell_chart", "decorated_elephant"]
    )  # noqa: E501
=======
    df = dataframe.clean_names().rename_column('a', 'index')
    assert set(df.columns) == set(['index', 'bell_chart', 'decorated_elephant'])  # noqa: E501
>>>>>>> ea5ed839


def test_coalesce():
    df = pd.DataFrame({"a": [1, np.nan, 3], "b": [2, 3, 1], "c": [2, np.nan, 9]})

    df = coalesce(df, ["a", "b", "c"], "a")
    assert df.shape == (3, 1)
    assert pd.isnull(df).sum().sum() == 0


def test_convert_excel_date():
<<<<<<< HEAD
    df = pd.read_excel("examples/dirty_data.xlsx")
    df = jn.DataFrame(df).clean_names()
    df = convert_excel_date(df, "hire_date")
=======
    df = pd.read_excel('examples/dirty_data.xlsx').clean_names()
    df = convert_excel_date(df, 'hire_date')
>>>>>>> ea5ed839

    assert df["hire_date"].dtype == "M8[ns]"


def test_fill_empty(null_df):
<<<<<<< HEAD
    df = jn.DataFrame(null_df).fill_empty(columns=["2"], value=3)
    assert set(df.loc[:, "2"]) == set([3])


def test_single_column_label_encode():
    df = pd.DataFrame({"a": ["hello", "hello", "sup"], "b": [1, 2, 3]})
    df = jn.DataFrame(df).label_encode(columns="a")
    assert "a_enc" in df.columns
=======
    df = null_df.fill_empty(columns=['2'], value=3)
    assert set(df.loc[:, '2']) == set([3])


def test_single_column_label_encode():
    df = pd.DataFrame({'a': ['hello', 'hello', 'sup'],
                       'b': [1, 2, 3]}).label_encode(columns='a')
    assert 'a_enc' in df.columns
>>>>>>> ea5ed839


def test_single_column_fail_label_encode():
    with pytest.raises(AssertionError):
        df = pd.DataFrame({'a': ['hello', 'hello', 'sup'],
                           'b': [1, 2, 3]}).label_encode(columns='c')


def test_multicolumn_label_encode():
<<<<<<< HEAD
    df = pd.DataFrame(
        {
            "a": ["hello", "hello", "sup"],
            "b": [1, 2, 3],
            "c": ["aloha", "nihao", "nihao"],
        }
    )
    df = jn.DataFrame(df).label_encode(columns=["a", "c"])
    assert "a_enc" in df.columns
    assert "c_enc" in df.columns
=======
    df = (pd.DataFrame({'a': ['hello', 'hello', 'sup'],
                        'b': [1, 2, 3],
                        'c': ['aloha', 'nihao', 'nihao']})
          .label_encode(columns=['a', 'c']))
    assert 'a_enc' in df.columns
    assert 'c_enc' in df.columns
>>>>>>> ea5ed839


def test_multiindex_clean_names_functional(multiindex_dataframe):
    df = clean_names(multiindex_dataframe)

    levels = [
        ["a", "bell_chart", "decorated_elephant"],
        ["b", "normal_distribution", "r_i_p_rhino_"],
    ]

    labels = [[1, 0, 2], [1, 0, 2]]

    expected_columns = pd.MultiIndex(levels=levels, labels=labels)
    assert set(df.columns) == set(expected_columns)


def test_multiindex_clean_names_method_chain(multiindex_dataframe):
    df = multiindex_dataframe.clean_names()

    levels = [
        ["a", "bell_chart", "decorated_elephant"],
        ["b", "normal_distribution", "r_i_p_rhino_"],
    ]

    labels = [[0, 1, 2], [0, 1, 2]]

    expected_columns = pd.MultiIndex(levels=levels, labels=labels)
    assert set(df.columns) == set(expected_columns)


def test_multiindex_clean_names_pipe(multiindex_dataframe):
    df = multiindex_dataframe.pipe(clean_names)

    levels = [
        ["a", "bell_chart", "decorated_elephant"],
        ["b", "normal_distribution", "r_i_p_rhino_"],
    ]

    labels = [[0, 1, 2], [0, 1, 2]]

    expected_columns = pd.MultiIndex(levels=levels, labels=labels)
    assert set(df.columns) == set(expected_columns)


def test_clean_names_strip_underscores_both(multiindex_dataframe):
    df = multiindex_dataframe.rename(columns=lambda x: "_" + x)
    df = clean_names(multiindex_dataframe, strip_underscores="both")

    levels = [
        ["a", "bell_chart", "decorated_elephant"],
        ["b", "normal_distribution", "r_i_p_rhino"],
    ]

    labels = [[1, 0, 2], [1, 0, 2]]

    expected_columns = pd.MultiIndex(levels=levels, labels=labels)
    assert set(df.columns) == set(expected_columns)


def test_clean_names_strip_underscores_true(multiindex_dataframe):
    df = multiindex_dataframe.rename(columns=lambda x: "_" + x)
    df = clean_names(multiindex_dataframe, strip_underscores=True)

    levels = [
        ["a", "bell_chart", "decorated_elephant"],
        ["b", "normal_distribution", "r_i_p_rhino"],
    ]

    labels = [[1, 0, 2], [1, 0, 2]]

    expected_columns = pd.MultiIndex(levels=levels, labels=labels)
    assert set(df.columns) == set(expected_columns)


def test_clean_names_strip_underscores_right(multiindex_dataframe):
    df = clean_names(multiindex_dataframe, strip_underscores="right")

    levels = [
        ["a", "bell_chart", "decorated_elephant"],
        ["b", "normal_distribution", "r_i_p_rhino"],
    ]

    labels = [[1, 0, 2], [1, 0, 2]]

    expected_columns = pd.MultiIndex(levels=levels, labels=labels)
    assert set(df.columns) == set(expected_columns)


def test_clean_names_strip_underscores_r(multiindex_dataframe):
    df = clean_names(multiindex_dataframe, strip_underscores="r")

    levels = [
        ["a", "bell_chart", "decorated_elephant"],
        ["b", "normal_distribution", "r_i_p_rhino"],
    ]

    labels = [[1, 0, 2], [1, 0, 2]]

    expected_columns = pd.MultiIndex(levels=levels, labels=labels)
    assert set(df.columns) == set(expected_columns)


def test_clean_names_strip_underscores_left(multiindex_dataframe):
    df = multiindex_dataframe.rename(columns=lambda x: "_" + x)
    df = clean_names(multiindex_dataframe, strip_underscores="left")

    levels = [
        ["a", "bell_chart", "decorated_elephant"],
        ["b", "normal_distribution", "r_i_p_rhino_"],
    ]

    labels = [[1, 0, 2], [1, 0, 2]]

    expected_columns = pd.MultiIndex(levels=levels, labels=labels)
    assert set(df.columns) == set(expected_columns)


def test_clean_names_strip_underscores_l(multiindex_dataframe):
    df = multiindex_dataframe.rename(columns=lambda x: "_" + x)
    df = clean_names(multiindex_dataframe, strip_underscores="l")

    levels = [
        ["a", "bell_chart", "decorated_elephant"],
        ["b", "normal_distribution", "r_i_p_rhino_"],
    ]

    labels = [[1, 0, 2], [1, 0, 2]]

    expected_columns = pd.MultiIndex(levels=levels, labels=labels)
    assert set(df.columns) == set(expected_columns)


def test_incorrect_strip_underscores(multiindex_dataframe):
    with pytest.raises(janitor.errors.JanitorError):
        df = clean_names(multiindex_dataframe, strip_underscores='hello')


def test_clean_names_preserve_case_true(multiindex_dataframe):
    df = multiindex_dataframe.rename(columns=lambda x: "_" + x)
    df = clean_names(multiindex_dataframe, preserve_case=True)

    levels = [
        ["a", "Bell_Chart", "decorated_elephant"],
        ["b", "Normal_Distribution", "r_i_p_rhino_"],
    ]

    labels = [[1, 0, 2], [1, 0, 2]]

    expected_columns = pd.MultiIndex(levels=levels, labels=labels)
    assert set(df.columns) == set(expected_columns)


def test_expand_column():
    data = {"col1": ["A, B", "B, C, D", "E, F", "A, E, F"], "col2": [1, 2, 3, 4]}

    df = pd.DataFrame(data)
    expanded = expand_column(df, "col1", sep=", ", concat=False)
    assert expanded.shape[1] == 6


def test_concatenate_columns(dataframe):
    df = concatenate_columns(
        dataframe, columns=["a", "decorated-elephant"], sep="-", new_column_name="index"
    )
    assert "index" in df.columns


def test_deconcatenate_column(dataframe):
    df = concatenate_columns(
        dataframe, columns=["a", "decorated-elephant"], sep="-", new_column_name="index"
    )
    df = deconcatenate_column(
        df, column="index", new_column_names=["A", "B"], sep="-"
    )  # noqa: E501
    assert "A" in df.columns
    assert "B" in df.columns<|MERGE_RESOLUTION|>--- conflicted
+++ resolved
@@ -2,7 +2,6 @@
 import pandas as pd
 import pytest
 
-<<<<<<< HEAD
 import janitor as jn
 from janitor import (
     clean_names,
@@ -15,12 +14,6 @@
     concatenate_columns,
     deconcatenate_column,
 )
-=======
-import janitor
-from janitor import (clean_names, coalesce, convert_excel_date,
-                     encode_categorical, expand_column, get_dupes,
-                     remove_empty)
->>>>>>> ea5ed839
 
 
 @pytest.fixture
@@ -57,13 +50,8 @@
 
 
 def test_clean_names_method_chain(dataframe):
-<<<<<<< HEAD
-    df = jn.DataFrame(dataframe).clean_names()
-    expected_columns = ["a", "bell_chart", "decorated_elephant"]
-=======
     df = dataframe.clean_names()
     expected_columns = ['a', 'bell_chart', 'decorated_elephant']
->>>>>>> ea5ed839
     assert set(df.columns) == set(expected_columns)
 
 
@@ -101,28 +89,15 @@
 
 
 def test_get_features_targets(dataframe):
-<<<<<<< HEAD
-    dataframe = jn.DataFrame(dataframe).clean_names()
-    X, y = dataframe.get_features_targets(target_columns="bell_chart")
-=======
     dataframe = dataframe.clean_names()
     X, y = dataframe.get_features_targets(target_columns='bell_chart')
->>>>>>> ea5ed839
     assert X.shape == (3, 2)
     assert y.shape == (3,)
 
 
 def test_rename_column(dataframe):
-<<<<<<< HEAD
-    dataframe = jn.DataFrame(dataframe).clean_names()
-    df = dataframe.rename_column("a", "index")
-    assert set(df.columns) == set(
-        ["index", "bell_chart", "decorated_elephant"]
-    )  # noqa: E501
-=======
     df = dataframe.clean_names().rename_column('a', 'index')
     assert set(df.columns) == set(['index', 'bell_chart', 'decorated_elephant'])  # noqa: E501
->>>>>>> ea5ed839
 
 
 def test_coalesce():
@@ -134,29 +109,13 @@
 
 
 def test_convert_excel_date():
-<<<<<<< HEAD
-    df = pd.read_excel("examples/dirty_data.xlsx")
-    df = jn.DataFrame(df).clean_names()
-    df = convert_excel_date(df, "hire_date")
-=======
     df = pd.read_excel('examples/dirty_data.xlsx').clean_names()
     df = convert_excel_date(df, 'hire_date')
->>>>>>> ea5ed839
 
     assert df["hire_date"].dtype == "M8[ns]"
 
 
 def test_fill_empty(null_df):
-<<<<<<< HEAD
-    df = jn.DataFrame(null_df).fill_empty(columns=["2"], value=3)
-    assert set(df.loc[:, "2"]) == set([3])
-
-
-def test_single_column_label_encode():
-    df = pd.DataFrame({"a": ["hello", "hello", "sup"], "b": [1, 2, 3]})
-    df = jn.DataFrame(df).label_encode(columns="a")
-    assert "a_enc" in df.columns
-=======
     df = null_df.fill_empty(columns=['2'], value=3)
     assert set(df.loc[:, '2']) == set([3])
 
@@ -165,7 +124,6 @@
     df = pd.DataFrame({'a': ['hello', 'hello', 'sup'],
                        'b': [1, 2, 3]}).label_encode(columns='a')
     assert 'a_enc' in df.columns
->>>>>>> ea5ed839
 
 
 def test_single_column_fail_label_encode():
@@ -175,25 +133,12 @@
 
 
 def test_multicolumn_label_encode():
-<<<<<<< HEAD
-    df = pd.DataFrame(
-        {
-            "a": ["hello", "hello", "sup"],
-            "b": [1, 2, 3],
-            "c": ["aloha", "nihao", "nihao"],
-        }
-    )
-    df = jn.DataFrame(df).label_encode(columns=["a", "c"])
-    assert "a_enc" in df.columns
-    assert "c_enc" in df.columns
-=======
     df = (pd.DataFrame({'a': ['hello', 'hello', 'sup'],
                         'b': [1, 2, 3],
                         'c': ['aloha', 'nihao', 'nihao']})
           .label_encode(columns=['a', 'c']))
     assert 'a_enc' in df.columns
     assert 'c_enc' in df.columns
->>>>>>> ea5ed839
 
 
 def test_multiindex_clean_names_functional(multiindex_dataframe):
